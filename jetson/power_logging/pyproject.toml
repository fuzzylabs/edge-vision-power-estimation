--- conflicted
+++ resolved
@@ -6,8 +6,5 @@
 requires-python = ">=3.11"
 dependencies = [
     "pandas>=2.2.3",
-<<<<<<< HEAD
-=======
     "tqdm>=4.66.6",
->>>>>>> 708802a3
 ]